--- conflicted
+++ resolved
@@ -587,11 +587,10 @@
                  Use css class to hide/show headings accordingly
                  please see portal.css (for Truenth) and eproms.css (for EPROMs) for detail
              ********/
-<<<<<<< HEAD
             var headerEnum = {"consentStatus": i18next.t("Consent Status"),
                               "status": i18next.t("Status"),
                               "agreement": i18next.t("Agreement"),
-                              "consentDate": i18next.t("Consent Date"),
+                              "consentDate": i18next.t("Date"),
                               "registrationDate": i18next.t("Registration Date"),
                               "locale": i18next.t("GMT")
                              };
@@ -599,12 +598,6 @@
                                 '<span class="eproms-consent-status-header">' + headerEnum["consentStatus"] + '</span><span class="truenth-consent-status-header">' + headerEnum["status"] + '</span>',
                                 '<span class="agreement">' + headerEnum["agreement"] + '</span>',
                                 '<span class="eproms-consent-date-header">' + headerEnum["consentDate"] + '</span><span class="truenth-consent-date-header">' + headerEnum["registrationDate"] + '</span> <span class="gmt">(' + headerEnum["locale"] + ')</span>'];
-
-=======
-            var headerArray = ['Organization', '<span class="eproms-consent-status-header">Consent Status</span><span class="truenth-consent-status-header">Status</span>',
-                                '<span class="agreement">Agreement</span>',
-                                '<span class="eproms-consent-date-header">Date</span><span class="truenth-consent-date-header">Registration Date</span> <span class="gmt">(GMT)</span>'];
->>>>>>> 6dd399c0
             headerArray.forEach(function (title, index) {
                 if (title != "n/a") content += "<TH class='consentlist-header'>" + title + "</TH>";
             });
