--- conflicted
+++ resolved
@@ -667,118 +667,79 @@
 	    </script>
 
 {%- endmacro %}
-<<<<<<< HEAD
+
 {% macro profileClinicalQuestions(person, current_user) -%}
-=======
-
-{% macro profile(person, current_user, consent_agreements) -%}
-    <div class="row" style="position: relative;">
-        <div class="col-md-6">
-            <div class="profile-item-container side">
-                <h4 id="patientInformationLoc" class="profile-item-title">{% if person.has_role('patient') %}Patient{%else%}User{%endif%} Information</h4>
-                {{profileName(person)}}
-                {{profileBirthDate(person)}}
-
-            </div>
-        </div>
-        <div class="col-md-6">
-            <div class="profile-item-container side">
-                <h4 id="communicationsLoc" class="profile-item-title">Communications</h4>
-                {{profileEmail(person)}}
-                {% if person and person.has_role('patient') and current_user.has_role('provider') and (current_user.id != person.id) %}
-                    {{profileSendEmail(person)}}
-                {% endif %}
-                {% if person.has_role('provider') and not person.has_role('patient') %}
-                    {{profilePhone(person)}}
-                {% endif %}
-            </div>
-        </div>
-    </div>
-
-    {% if person and person.has_role('patient') and (current_user.has_role('provider') or (current_user.id == person.id))%}
-     	<div class="row">
-            <div class="col-md-12">
-                <div  class="profile-item-container">
-                     <h4 id="proAssessmentsLoc" class="profile-item-title">PRO Assessments</h4>
-					{{profileSessionList(person, current_user)}}
-				</div>
-			</div>
-		</div>
-    {% endif %}
-
-    {% if (person.id == current_user.id and person.has_role("patient")) or (person.id != current_user.id and current_user.has_role('provider'))%}
->>>>>>> 495fa7c0
-        <div class="row">
-            <div class="col-md-12">
-                <div class="profile-item-container">
-                    <h4 id="clinicalQuestionsLoc" class="profile-item-title">Clinical Questions</h4>
-                    <h4 class="text-muted">Questions inquired of the patient at registration</h4>
-                    <input type="hidden" id="iq_userId" value="{{person.id}}" />
-                    <div id="patientQContainer" class="well" style="margin-top: 1em; padding: 0.8em 2em 1em 2em">
-                        {{patientQGroup(current_user)}}
-                    </div>
+    <div class="row">
+        <div class="col-md-12">
+            <div class="profile-item-container">
+                <h4 id="clinicalQuestionsLoc" class="profile-item-title">Clinical Questions</h4>
+                <h4 class="text-muted">Questions inquired of the patient at registration</h4>
+                <input type="hidden" id="iq_userId" value="{{person.id}}" />
+                <div id="patientQContainer" class="well" style="margin-top: 1em; padding: 0.8em 2em 1em 2em">
+                    {{patientQGroup(current_user)}}
                 </div>
             </div>
         </div>
-        <script>
-            function checkDiagnosis() {
-                var diag = $("#pca_diag_yes");
-
-                if (diag.is(":checked")) {
-                  diag.parents(".pat-q").nextAll().fadeIn();
-                } else {
-                  diag.parents(".pat-q").nextAll().fadeOut();
+    </div>
+    <script>
+        function checkDiagnosis() {
+            var diag = $("#pca_diag_yes");
+
+            if (diag.is(":checked")) {
+              diag.parents(".pat-q").nextAll().fadeIn();
+            } else {
+              diag.parents(".pat-q").nextAll().fadeOut();
+            };
+            {% if person and current_user and (person.id != current_user.id) %}
+                if (!$("#patientQ input[type='radio']").is(":checked")) {
+                    $("#patientQContainer").append("<span class='text-muted'>no answers provided</span>");
                 };
-                {% if person and current_user and (person.id != current_user.id) %}
-                    if (!$("#patientQ input[type='radio']").is(":checked")) {
-                        $("#patientQContainer").append("<span class='text-muted'>no answers provided</span>");
-                    };
-                {% endif %}
-
-
-            };
-            $(function () {
-                //$("#patientQ").show();
-                $("#patientQ hr").hide();
-                {% if person and current_user and person.id != current_user.id %}
-                    $("#patientQ input[type='radio']").each(function() {
-                        $(this).attr("disabled", "disabled");
-                    });
-
-
-                {% endif %}
-
-                {% if person %}
-                    $(".pat-q input:radio").on("click",function(){
-                          var thisItem = $(this);
-                          var toCall = thisItem.attr("name")
-                          // Get value from div - either true or false
-                          var toSend = thisItem.val();
-                          tnthAjax.putClinical({{person.id}},toCall,toSend);
-                          if (toSend == "true" || toCall ==  "pca_localized") {
-                            thisItem.parents(".pat-q").nextAll().fadeIn();
-
-                          } else {
-                            if (toCall == "biopsy") {
-                              tnthAjax.putClinical({{person.id}},"pca_diag","false");
-                              tnthAjax.putClinical({{person.id}},"pca_localized","false");
-                              tnthAjax.putClinical({{person.id}},"tx","false");
-                            } else if (toCall == "pca_diag") {
-                              tnthAjax.putClinical({{person.id}},"pca_localized","false");
-                              tnthAjax.putClinical({{person.id}},"tx","false");
-                            }
-                            thisItem.parents(".pat-q").nextAll().fadeOut();
-                          };
-                      });
-                 {% endif %}
-
-                 //wait for ajax calls to finish?
-                 //hide rest of the questions if the patient hasn't been diagnosed with prostate cancer
-                 setTimeout("checkDiagnosis();", 1000);
-
-
-            });
-        </script>
+            {% endif %}
+
+
+        };
+        $(function () {
+            //$("#patientQ").show();
+            $("#patientQ hr").hide();
+            {% if person and current_user and person.id != current_user.id %}
+                $("#patientQ input[type='radio']").each(function() {
+                    $(this).attr("disabled", "disabled");
+                });
+
+
+            {% endif %}
+
+            {% if person %}
+                $(".pat-q input:radio").on("click",function(){
+                      var thisItem = $(this);
+                      var toCall = thisItem.attr("name")
+                      // Get value from div - either true or false
+                      var toSend = thisItem.val();
+                      tnthAjax.putClinical({{person.id}},toCall,toSend);
+                      if (toSend == "true" || toCall ==  "pca_localized") {
+                        thisItem.parents(".pat-q").nextAll().fadeIn();
+
+                      } else {
+                        if (toCall == "biopsy") {
+                          tnthAjax.putClinical({{person.id}},"pca_diag","false");
+                          tnthAjax.putClinical({{person.id}},"pca_localized","false");
+                          tnthAjax.putClinical({{person.id}},"tx","false");
+                        } else if (toCall == "pca_diag") {
+                          tnthAjax.putClinical({{person.id}},"pca_localized","false");
+                          tnthAjax.putClinical({{person.id}},"tx","false");
+                        }
+                        thisItem.parents(".pat-q").nextAll().fadeOut();
+                      };
+                  });
+             {% endif %}
+
+             //wait for ajax calls to finish?
+             //hide rest of the questions if the patient hasn't been diagnosed with prostate cancer
+             setTimeout("checkDiagnosis();", 1000);
+
+
+        });
+    </script>
 {%- endmacro %}
 
 {% macro profile(person, current_user, consent_agreements) -%}
