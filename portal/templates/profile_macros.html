--- conflicted
+++ resolved
@@ -1623,13 +1623,8 @@
 {%- endmacro %}
 {% macro profileStudyID(current_user) -%}
     <div id="profileStudyIDContainer" class="form-group" data-loader-container="true">
-<<<<<<< HEAD
-        <label id="profileStudyIDLabel" class="text-muted profile-study-id-label"><span class="default-study-id-label">{{_("Study ID")}}</span></label>
-        <input type="text" id="profileStudyId" class="form-control" {%if current_user and current_user.has_role(ROLE.PATIENT) %}disabled{% endif %} data-htmltags="true" data-error-field="errorprofileStudyId"/>
-=======
         <label class="text-muted">{{_("Study ID")}}</label>
         <input type="text" id="profileStudyId" class="form-control" {%if current_user and current_user.has_role(ROLE.PATIENT) %}disabled{% endif %}/>
->>>>>>> fb1cc166
         <div class="help-block with-errors"></div>
         <div id="errorprofileStudyId" class="error-message"></div>
     </div>
