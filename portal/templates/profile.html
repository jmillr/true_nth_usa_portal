{% extends "layout.html" %}
{% block main %}
{% from "flask_user/_macros.html" import back_btn, back_link %}
{% from "profile_macros.html" import profile, profileSaveBtn, profileImage %}

<!-- <div id="loadingIndicator" class="loading-indicator">
    <i class="fa fa-circle-o-notch fa-spin fa-4x"></i>
</div> -->

<br/>

<div class="profile-header">
    {% if providerPerspective == 'true' %}
        <h4 class="tnth-headline">Patient Profile</h4><h4 class="profile-item-title">#{{ user.id}} - {{ user.username }}</h4>
    {% elif current_user.has_role('admin') %}
        <h4 class="tnth-headline">Profile for {{ user.username }}</h4>
    {% else %}
         <h4 class="tnth-headline">My TrueNTH Profile</h4>
    {% endif %}

    {{profileImage(user)}}
</div>

<div id="indexNavBar">
{% if providerPerspective == 'true' %}
{{ back_link('patients','Patients List') }}
{% elif current_user.has_role('admin') and request.environ.HTTP_REFERER and request.environ.HTTP_REFERER.endswith("admin") %}
{{ back_link('admin','User List') }}
{% else %}
{{ back_link(PORTAL,'Home') }}
{% endif %}
<span class="glyphicon index-list glyphicon-list" data-toggle="tooltip" data-placement="top" title="index list"></span>
</div>
<div id="indexContainer">Index List</div>
<br/>
<form id="profileForm" class="form tnth-form to-validate" role="form">

<div class="row" style="position: relative;">
    <div class="col-md-12">
        {{profile(user, current_user, consent_agreements)}}
        <br/>
        {% if providerPerspective == 'true' %}
           <br/><br/> {{ back_btn('patients','Patients List') }}
        {% else %}
            <br/><br/><a href="{{PORTAL}}/home" class="btn btn-xs btn-tnth-back"><small><b>&lt;</b> Back to Home</small></a>
        {% endif %}
    </div>
</div>
</form>

{% endblock %}

{% block document_ready %}

function goTo(event, id) {
    event.stopPropagation();
    window.location = "#" + id;
    $("#indexContainer").removeClass("open");
};

$(document).ready(function(){


    $("#clinics input[name='organization']").each(function() {

        var parentOrg = $(this).attr("data-parent-id");

        if (parentOrg != "") {
            if ($(this).is(":checked")) {
               $("#" + parentOrg + "_consentItem").show();
            };
        };

    });

    [{
        attachID: "month",
        targetField: $("#month")
     },
     {
        attachID: "date",
        targetField: $("#date")
     },
     {
        attachID: "year",
        targetField: $("#year")
     },
     {
        attachID: "firstname",
        targetField: $("#firstname")
     },
     {
        attachID: "lastname",
        targetField: $("#lastname")
     },
     {
        attachID: "email",
        targetField: $("#email")
     },
     {
        attachID: "phone",
        targetField: $("#phone")
     },
     {
        attachID: "genderGroup",
        targetField: $("input[name='sex']")
     },
     {
        attachID: "userRace",
        targetField: $("input[name='race']")
     },
     {
        attachID: "userEthnicity",
        targetField: $("input[name='ethnicity']")
     },
     //{
     //   attachID: "fillOrgs",
     //   targetField: $("input[name='organization']")
     //},
     {
        attachID: "rolesGroup",
        targetField: $("input[name='user_type']")
     }].forEach(function(o) {
        /*
        $("#profileForm #" + o.attachID).after('<div>' + '<i id="' + o.attachID + '_load" class="fa fa-spinner fa-spin load-icon fa-lg save-info" style="margin-left:4px; margin-top:4px" aria-hidden="true"></i><i id="' + o.attachID + '_success" class="fa fa-check success-icon save-info" style="color: green" aria-hidden="true">Updated</i><i id="' + o.attachID + '_error" class="fa fa-times error-icon save-info" style="color:red" aria-hidden="true">Unable to Update.System error.</i></div>');
        */
        getSaveLoaderDiv("profileForm", o.attachID);
        
        o.targetField.each(function() {
            $(this).attr("save-container-id", o.attachID);
            $(this).on("change", function() {
                var validator = $("#profileForm").data('bs.validator');
                if (!validator.hasErrors()) {
                    assembleContent.demo({{ user.id }},true, $(this));
                };
            });
            
        });
    });

    if (!(_isTouchDevice())) $('#indexNavBar span[data-toggle="tooltip"]').tooltip();

    $("html").click(function(event){
        $("#indexContainer").removeClass('open');
    });

    $("#indexNavBar span.index-list").click(function(event) {
        event.stopPropagation();
        $('#indexContainer').toggleClass('open');

    });


    var t = $("#profileForm").find("h4.profile-item-title");
    var indexContent = "<ul style='padding:0; margin:0; list-style-type:square'>";
        t.each(function() {
        indexContent += "<li style='margin-bottom:4px; cursor:pointer' onclick=' goTo(event, \"" + $(this).attr("id") + "\")'>" + $(this).text() + "</li>";
    });
    indexContent += "</ul>";
    $("#indexContainer").html(indexContent);


    // When there's a change, check validation and if good, assembleContent
    $('#profileForm').on('validated.bs.validator', function(e) {
        var validator = $(this).data('bs.validator');
        if (!validator.hasErrors()) {
           // assembleContent.demo({{ user.id }},true);
            $("#errorMsg").hide()
        } else {
            $("#errorMsg").fadeIn("slow")
        }
    });

    // Submit the form here
    $("#updateProfile").on("click", function(event){
        event.preventDefault()
        assembleContent.demo({{ user.id }},true);
        $("#confirmMsg").fadeIn();
    });

});

/** Remove patientQuestion functionality for now
var getQs = [ "biopsy", "pca_diag", "tx"];
$.each(getQs, function(i,val){
    $.ajax ({
        type: "GET",
        url: '/api/patient/{{ user.id }}/clinical/'+val
    }).done(function(data) {
        var $radios = $('input:radio[name='+val+']');
        if($radios.is(':checked') === false) {
            $radios.filter('[value='+data.value+']').prop('checked', true);
        }
    }).fail(function() {
        console.log("Problem retrieving data from server.")
    });
});

$("#patientQuestions input").on("change", function(){
    var toCall = $(this).attr("name");
    var theVal = $(this).val();
    $.ajax ({
        type: "POST",
        url: '/api/patient/{{ user.id }}/clinical/'+toCall,
        contentType: "application/json; charset=utf-8",
        dataType: 'json',
        data: JSON.stringify({value: theVal})
    }).done(function() {
        // Allow user to save with button, even though these answers have already been submitted
        $('#updateProfile').removeClass("disabled")
    }).fail(function() {
        alert("There was a problem saving your answers. Please try again.");
    });
});
**/

/** Get and Put roles **/
function setRoles() {
    tnthAjax.getRoles({{ user.id }}, true);
    $("#rolesGroup input:checkbox").on("click",function(){

        var roles = $("#rolesGroup input:checkbox:checked").map(function(){
            return { name: $(this).val() };
        }).get();
        var toSend = {"roles": roles};
        tnthAjax.putRoles({{user.id}},toSend);

    });
};
<<<<<<< HEAD
/* done in on change event for role now*/
//setRoles();

=======

setRoles();
>>>>>>> 578acc3d
{% endblock %}<|MERGE_RESOLUTION|>--- conflicted
+++ resolved
@@ -113,10 +113,6 @@
         attachID: "userEthnicity",
         targetField: $("input[name='ethnicity']")
      },
-     //{
-     //   attachID: "fillOrgs",
-     //   targetField: $("input[name='organization']")
-     //},
      {
         attachID: "rolesGroup",
         targetField: $("input[name='user_type']")
@@ -227,12 +223,7 @@
 
     });
 };
-<<<<<<< HEAD
 /* done in on change event for role now*/
 //setRoles();
 
-=======
-
-setRoles();
->>>>>>> 578acc3d
 {% endblock %}