--- conflicted
+++ resolved
@@ -358,11 +358,7 @@
               if (show) {
                   VO.showLoader();
               } else {
-<<<<<<< HEAD
                   {% if user and (not user.has_role(ROLE.STAFF)) and (not user.has_role(ROLE.ADMIN)) %} filterMenu(); {% else %} VO.hideLoader(); {% endif %}
-=======
-                  {% if user and (not user.has_role(ROLE.STAFF)) and (not user.has_role("admin")) %} filterMenu(); {% else %} VO.hideLoader(); {% endif %}
->>>>>>> 1cb13de4
                   VO.showMain();
               };
           };
